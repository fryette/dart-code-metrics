# Changelog

## Unreleased

<<<<<<< HEAD
* Introduce `check-unused-l10n` command.
* Don't trigger prefer-extracting-callbacks on empty function blocks.
=======
* Improve static code diagnostic `prefer-extracting-callbacks`, don't trigger on empty function blocks.
>>>>>>> 7fea291d
* Improve unused files check, add support for `vm:entry-point` annotation.

## 4.3.3

* Fix unhandled exception while parsing `analysis_options.yaml`

## 4.3.2

* Restrict analyzer version to '>=2.1.0 <2.4.0'

## 4.3.1

* Update .pubignore

## 4.3.0

* Add support for global rules-exclude.
* Add `Halstead Volume` metric.
* Add ability to configure anti-pattern severity.
* Add `--fatal-warnings`, `--fatal-performance`, `--fatal-style` cli arguments.
* Deprecated GitHub reporter.

## 4.3.0-dev.1

* Add support for global rules-exclude.
* Add `Halstead Volume` metric.
* Add ability to configure anti-pattern severity.
* Add `--fatal-warnings`, `--fatal-performance`, `--fatal-style` cli arguments.

## 4.2.1

* Fix rule and metrics excludes for monorepos.
* Improve static code diagnostics `avoid-unused-parameters`, `prefer-match-file-name`.

## 4.2.0

* Add static code diagnostics `avoid-ignoring-return-values`, `prefer-match-file-name`, `prefer-single-widget-per-file`.
* Changed the supported `analyzer` version to `^2.1.0`.
* Changed the supported `analyzer_plugin` version to `^0.7.0`.
* Improve cli performance.

## 4.2.0-dev.3

* Changed the supported `analyzer` version to `^2.1.0`.

## 4.2.0-dev.2

* Changed the supported `analyzer` version to `^2.0.0`.
* Changed the supported `analyzer_plugin` version to `^0.7.0`.

## 4.2.0-dev.1

* Add static code diagnostics `prefer-match-file-name`, `prefer-single-widget-per-file`.

## 4.1.0

* Add better monorepos support for CLI
* Add support merge analysis options with detail rule config.

## 4.0.2-dev.1

* Add support for analysis options auto discovery.

## 4.0.1

* Improve static code diagnostic `always-remove-listener`.
* Disable metrics report for the plugin.

## 4.0.0

* Add static code diagnostics `always-remove-listener`, `avoid-wrapping-in-padding`, `avoid-unnecessary-setstate` and `prefer-extracting-callbacks`.
* Improve static code diagnostic `avoid-returning-widgets`.
* Remove deprecated `Lines of Executable Code` metric, use `Source lines of Code` instead.
* Changed the supported `analyzer` version to `^1.7.0`.
* Introduce `analyze` and `check-unused-files` commands.
* Improves plugin stability.

## 4.0.0-dev.5

* Add static code diagnostic `prefer-extracting-callbacks`.

## 4.0.0-dev.4

* Fix check unused files for files that are listed in the analyzer exclude section

## 4.0.0-dev.3

* Fix plugin integration null reference.

## 4.0.0-dev.2

* Switch on absolute path in plugin mode for compatibility with LSP mode.

## 4.0.0-dev.1

* Add static code diagnostics `always-remove-listener`, `avoid-wrapping-in-padding` and `avoid-unnecessary-setstate`.
* Improve static code diagnostic `avoid-returning-widgets`.
* Remove deprecated `Lines of Executable Code` metric, use `Source lines of Code` instead.
* Changed the supported `analyzer` version to `^1.7.0`.
* Introduce `analyze` and `check-unused-files` commands.

## 3.3.6

* Fix analyzer plugin quick fix action performs on wrong file for file with `part of`.

## 3.3.5

* Improve static code diagnostic `avoid-unused-parameters`.

## 3.3.4

* Fix GitHub reporter

## 3.3.3

* Improve static code diagnostic `member-ordering-extended`.

## 3.3.2

* Temporary lock `meta` package upper bound range to `1.3.x` version.

## 3.3.1

* Temporary lock `analyzer` package upper bound range to `1.5.x` version.

## 3.3.0

* Improve static code diagnostics `no-equal-arguments`, `no-magic-numbers`, `member-ordering-extended`.

## 3.2.3

* Fix anti-patterns, metrics and rules documentation url.

## 3.2.2

* Update deprecation version for `Lines of Executable Code` `ConsoleReporter`, `MetricsAnalysisRunner`, `MetricsAnalyzer`, `MetricsRecordsBuilder` and `MetricsRecordsStore`.

## 3.2.1

* Remove unnecessary scan by `Lines of Executable Code`.

## 3.2.0

* Deprecate `ConsoleReporter`, `MetricsAnalysisRunner`, `MetricsAnalyzer`, `MetricsRecordsBuilder` and `MetricsRecordsStore`.
* Improve static code diagnostics `avoid-returning-widgets`.

## 3.2.0-dev.1

* Add static code diagnostics `avoid-non-null-assertion`,  `avoid-late-keyword`.
* Improve static code diagnostics `no-equal-arguments`, `no-magic-number`.
* Migrate all rule tests to `resolveFile`.

## 3.1.0

* Add excludes for a separate rule.
* Add static code diagnostic `avoid-returning-widgets`.
* Improve static code diagnostic `no-boolean-literal-compare`.
* Add `Source lines of Code` metric.

## 3.0.0

* Rename all rules config items from snake_case to kebab-case with backward compatibility.
* Rework `JSON` report format.
* Stable null safety release.

## 3.0.0-nullsafety.2

* Changed the supported `analyzer` version to `^1.4.0`.
* Changed the supported `analyzer_plugin` version to `^0.6.0`.

## 3.0.0-nullsafety.0

* Set min `SDK` version to `2.12.0`.
* Changed the supported `analyzer` version to `^1.3.0`.
* Changed the supported `analyzer_plugin` version to `^0.5.0`.
* Remove obsolete rule `prefer-trailing-comma-for-collection`, `potential-null-dereference`.
* Rename cli arguments:
  * `ignore-files` to `exclude`
  * `maximum-nesting` to `maximum-nesting-level`
  * `number-of-arguments` to `number-of-parameters`
* Update README.
* Add static code diagnostic `member-ordering-extended`.

## 2.5.0

* Backport static code diagnostics `member-ordering-extended`, `avoid-returning-widgets`.
* Backport fix excludes on Windows OS.

## 2.4.1

* Allow configuring output directory for `HTML` reporter.
* Fixed bug with missing CSS files in `HTML` report directory.

## 2.4.0

* Add static code diagnostic `avoid-unused-parameters`.

## 2.3.2

* Add Gitlab Code Quality support in `Code Climate` report.

## 2.3.1

* Changed the support version range of the `analyzer` to `>=0.39.3 <0.42.0`.

## 2.3.0

* Add `Maximum Nesting` metric.

## 2.2.0

* Add static code diagnostic `prefer-trailing-comma`.

## 2.1.1

* Explained usage with Flutter in README.

## 2.1.0

* Add static code diagnostics `no-equal-arguments`, `potential-null-dereference`.
* Improve `HTML` report.

## 2.0.0

* Removed deprecated `AnalysisOptions.from` use `AnalysisOptions.fromMap` instead.
* Removed deprecated `Config.linesOfCodeWarningLevel` use `Config.linesOfExecutableCodeWarningLevel` instead.
* Removed deprecated `MetricsAnalysisRecorder.startRecordFile` and `MetricsAnalysisRecorder.endRecordFile` use `MetricsRecordsStore.recordFile` instead.
* **Breaking Change:** `MetricsAnalyzer.runAnalysis` now accept array with folder paths.
* Add static code anti-patterns `long-parameter-list`.
* Set min `SDK` version to `>=2.8.0`.

## 1.10.0

* Add static code diagnostics `no-equal-then-else`.
* Add static code anti-patterns `long-method`.

## 1.9.0

* Add static code diagnostics `provide-correct-intl-args`, `component-annotation-arguments-ordering`.

## 1.8.1

* Fix static code diagnostics `member-ordering` and `prefer-conditional-expression`.

## 1.8.0

* Add static code diagnostics `prefer-conditional-expressions`, `prefer-on-push-cd-strategy`, `member-ordering`, `no-object-declaration`.
* Improve static code diagnostic `no-magic-number`.
* Set min `analyzer` to `0.39.3`.

## 1.7.1

* Support `analyzer_plugin` version `0.3.0`.

## 1.7.0

* Add experimental static code diagnostics `binary-expression-operand-order`, `prefer-intl-name`.
* Add `Number of Methods` metric.
* Drop dependency on `resource`.
* Improve `HTML` report.
* Set min `SDK` version to `>=2.6.0`.

## 1.6.0

* Add experimental static code diagnostics `prefer-trailing-comma-for-collection`, `no-magic-number`.
* Support `Number of Arguments` metric in analyzer plugin.
* Support excluding files from metrics calculation.

## 1.5.1

* Improve code diagnostics `double-literal-format`, `no-boolean-literal-compare`.
* Add experimental static code diagnostics `newline-before-return`, `no-empty-block`, `avoid-preserve-whitespace-false`.
* Support `Cyclomatic Complexity` metric in analyzer plugin

## 1.5.0

* Add experimental static code diagnostics `double-literal-format`, `no-boolean-literal-compare`.

## 1.4.0

* Drop dependency on `built_collection`.
* Add `set-exit-on-violation-level` cli argument.

## 1.3.1

* Fix get arguments count.

## 1.3.0

* Add `Number of Arguments` metrics.

## 1.2.1

* Validate root-folder argument.
* Fix paths to analyze fail to validate with non-default root-folder.
* Fix paths weren't validated to be inside root-folder.
* Support factory constructors analysis.

## 1.2.0

* Allow analyzing multiple directories.

## 1.1.5

* Tweak console reporter.

## 1.1.4

* Add some dartdocs.
* Update README.
* Add library usage example.

## 1.1.3

* Fix validate input arguments.

## 1.1.2

* Improve `Code Climate` report.

## 1.1.1

* Added support extension methods.

## 1.1.0

* Added support for `Code Climate`.

## 1.0.0

* Initial release.<|MERGE_RESOLUTION|>--- conflicted
+++ resolved
@@ -2,12 +2,9 @@
 
 ## Unreleased
 
-<<<<<<< HEAD
 * Introduce `check-unused-l10n` command.
 * Don't trigger prefer-extracting-callbacks on empty function blocks.
-=======
 * Improve static code diagnostic `prefer-extracting-callbacks`, don't trigger on empty function blocks.
->>>>>>> 7fea291d
 * Improve unused files check, add support for `vm:entry-point` annotation.
 
 ## 4.3.3
