--- conflicted
+++ resolved
@@ -2,12 +2,9 @@
 
 ## Unreleased
 
-<<<<<<< HEAD
 * Introduce `check-unused-l10n` command.
-=======
 * Don't trigger prefer-extracting-callbacks on empty function blocks.
 * Improve unused files check, add support for `vm:entry-point` annotation.
->>>>>>> 473a9566
 
 ## 4.3.1
 
